package cmd

import (
	"bytes"
	"encoding/json"
	"encoding/xml"
	"fmt"
	"io"
	"net/http"
	"strings"
	"time"

	"github.com/gin-gonic/gin"
	"go.uber.org/zap"
)

const (
	openAIURL        = "https://api.openai.com/v1/chat/completions"
	openAIModelsURL  = "https://api.openai.com/v1/models"
	defaultPort      = 8080
	defaultWorkers   = 4
	defaultQueueSize = 100
)

var requestTimeout = 30 * time.Second

// Configuration aggregates runtime settings.
type Configuration struct {
	ServiceSecret string
	OpenAIKey     string
	Port          int
	LogLevel      string // "debug", "info", or "none"
	SystemPrompt  string
	WorkerCount   int
	QueueSize     int
}

type proxyResponse struct {
	Choices []struct {
		Message struct {
			Content string `json:"content"`
		} `json:"message"`
	} `json:"choices"`
}

type result struct {
	text string
	err  error
}

type requestTask struct {
	prompt       string
	systemPrompt string
	reply        chan result
}

// requestResponseLogger logs request arrival and response metadata at INFO.
func requestResponseLogger(logger *zap.SugaredLogger) gin.HandlerFunc {
	return func(context *gin.Context) {
		start := time.Now()
		method := context.Request.Method
		path := context.Request.URL.RequestURI()
		ip := context.ClientIP()

		logger.Infow("request received",
			"method", method,
			"path", path,
			"client_ip", ip,
		)

		context.Next()

		status := context.Writer.Status()
		latency := time.Since(start).Milliseconds()
		logger.Infow("response sent",
			"status", status,
			"latency_ms", latency,
		)
	}
}

// serve sets up Gin with conditional logging and starts the server.
func serve(config Configuration, logger *zap.SugaredLogger) error {
	if err := validateConfig(config); err != nil {
		return err
	}

	if config.LogLevel == "debug" {
		gin.SetMode(gin.DebugMode)
	} else {
		gin.SetMode(gin.ReleaseMode)
	}

	router := gin.New()
	if config.LogLevel == "info" || config.LogLevel == "debug" {
		router.Use(requestResponseLogger(logger))
	}

	taskQueue := make(chan requestTask, config.QueueSize)
	for workerIndex := 0; workerIndex < config.WorkerCount; workerIndex++ {
		go func() {
			for task := range taskQueue {
				text, err := openAIRequest(config.OpenAIKey, task.prompt, task.systemPrompt, logger)
				task.reply <- result{text: text, err: err}
			}
		}()
	}

	router.Use(gin.Recovery(), secretMiddleware(config.ServiceSecret, logger))
	router.GET("/", chatHandler(taskQueue, config.SystemPrompt, logger))
	return router.Run(fmt.Sprintf(":%d", config.Port))
}

// validateConfig ensures all required Configuration fields are present and
// validates the OpenAI API key by hitting the models endpoint.
func validateConfig(config Configuration) error {
	if config.ServiceSecret == "" {
		return fmt.Errorf("SERVICE_SECRET must be set")
	}
	if config.OpenAIKey == "" {
		return fmt.Errorf("OPENAI_API_KEY must be set")
	}
	request, err := http.NewRequest(http.MethodGet, openAIModelsURL, nil)
	if err != nil {
		return err
	}
	request.Header.Set("Authorization", "Bearer "+config.OpenAIKey)
	client := &http.Client{Timeout: 10 * time.Second}

	start := time.Now()
	response, err := client.Do(request)
	latency := time.Since(start).Milliseconds()
	if err == nil {
		defer response.Body.Close()
	}
	logger := zap.NewExample().Sugar()
	status := 0
	if response != nil {
		status = response.StatusCode
	}
	logger.Infow("OpenAI key validation",
		"status", status,
		"latency_ms", latency,
	)
	if err != nil {
		return fmt.Errorf("failed to validate OPENAI_API_KEY: %w", err)
	}
	if response.StatusCode != http.StatusOK {
		return fmt.Errorf("OPENAI_API_KEY validation failed (status %d)", response.StatusCode)
	}
	return nil
}

// secretMiddleware rejects requests that do not provide the correct
// `key` query parameter.
func secretMiddleware(secret string, logger *zap.SugaredLogger) gin.HandlerFunc {
	return func(context *gin.Context) {
		if context.Query("key") != secret {
			logger.Warnw("forbidden request", "presented_key", context.Query("key"))
			context.AbortWithStatus(http.StatusForbidden)
			return
		}
		context.Next()
	}
}

// openAIRequest sends the prompt and system prompt to the OpenAI chat API
// and returns the resulting text.
func openAIRequest(openAIKey, prompt, systemPrompt string, logger *zap.SugaredLogger) (string, error) {
	payload := map[string]any{
		"model": "gpt-4.1",
		"messages": []map[string]string{
			{"role": "system", "content": systemPrompt},
			{"role": "user", "content": prompt},
		},
		"temperature": 0.7,
		"max_tokens":  1024,
	}
	bodyBytes, _ := json.Marshal(payload)
	request, _ := http.NewRequest(http.MethodPost, openAIURL, bytes.NewReader(bodyBytes))
	request.Header.Set("Authorization", "Bearer "+openAIKey)
	request.Header.Set("Content-Type", "application/json")

	start := time.Now()
	response, err := http.DefaultClient.Do(request)
	latency := time.Since(start).Milliseconds()
	if err != nil {
		logger.Errorw("OpenAI request error", "err", err, "latency_ms", latency)
		return "", fmt.Errorf("OpenAI request error")
	}
	defer response.Body.Close()
	responseBytes, _ := io.ReadAll(response.Body)
	content := ""
	if response.StatusCode >= 200 && response.StatusCode < 300 {
		var proxyResp proxyResponse
		if jsonErr := json.Unmarshal(responseBytes, &proxyResp); jsonErr == nil && len(proxyResp.Choices) > 0 {
			content = proxyResp.Choices[0].Message.Content
		}
	}

	logger.Infow("OpenAI API response",
		"status", response.StatusCode,
		"latency_ms", latency,
		"response_text", content,
	)

	if response.StatusCode < 200 || response.StatusCode >= 300 {
		logger.Errorw("OpenAI API error", "status", response.StatusCode, "body", string(responseBytes))
		return "", fmt.Errorf("OpenAI API error")
	}

	return content, nil
}

<<<<<<< HEAD
// preferredMime returns the client's requested MIME type via the "format"
// query parameter or the Accept header.
func preferredMime(c *gin.Context) string {
	if q := c.Query("format"); q != "" {
		return q
=======
func preferredMime(ctx *gin.Context) string {
	if formatParam := ctx.Query("format"); formatParam != "" {
		return formatParam
>>>>>>> c18973bd
	}
	return ctx.GetHeader("Accept")
}

// formatResponse converts the model output to the requested MIME type and
// returns the formatted body along with its Content-Type.
func formatResponse(text, mime, prompt string) (string, string) {
	switch {
	case strings.Contains(mime, "application/json"):
		encoded, _ := json.Marshal(map[string]string{"request": prompt, "response": text})
		return string(encoded), "application/json"
	case strings.Contains(mime, "application/xml"), strings.Contains(mime, "text/xml"):
		type xmlResponse struct {
			XMLName xml.Name `xml:"response"`
			Request string   `xml:"request,attr"`
			Text    string   `xml:",chardata"`
		}
		xmlResp := xmlResponse{Request: prompt, Text: text}
		encoded, _ := xml.Marshal(xmlResp)
		return string(encoded), "application/xml"
	case strings.Contains(mime, "text/csv"):
		escaped := strings.ReplaceAll(text, "\"", "\"\"")
		return fmt.Sprintf("\"%s\"\n", escaped), "text/csv"
	default:
		return text, "text/plain; charset=utf-8"
	}
}

// chatHandler processes chat requests by dispatching them to the worker queue
// and returning the formatted response or an error to the client.
func chatHandler(taskQueue chan requestTask, systemPrompt string, logger *zap.SugaredLogger) gin.HandlerFunc {
	return func(context *gin.Context) {
		prompt := context.Query("prompt")
		if prompt == "" {
			context.String(http.StatusBadRequest, "missing prompt parameter")
			return
		}

		systemPromptOverride := context.Query("system_prompt")
		if systemPromptOverride == "" {
			systemPromptOverride = systemPrompt
		}

		reply := make(chan result, 1)
		taskQueue <- requestTask{prompt: prompt, systemPrompt: systemPromptOverride, reply: reply}

		select {
		case res := <-reply:
			if res.err != nil {
				context.String(http.StatusBadGateway, res.err.Error())
			} else {
				mime := preferredMime(context)
				formatted, contentType := formatResponse(res.text, mime, prompt)
				context.Data(http.StatusOK, contentType, []byte(formatted))
			}
		case <-time.After(requestTimeout):
			context.String(http.StatusGatewayTimeout, "request timed out")
		}
	}
}<|MERGE_RESOLUTION|>--- conflicted
+++ resolved
@@ -212,17 +212,11 @@
 	return content, nil
 }
 
-<<<<<<< HEAD
 // preferredMime returns the client's requested MIME type via the "format"
 // query parameter or the Accept header.
-func preferredMime(c *gin.Context) string {
-	if q := c.Query("format"); q != "" {
-		return q
-=======
 func preferredMime(ctx *gin.Context) string {
 	if formatParam := ctx.Query("format"); formatParam != "" {
 		return formatParam
->>>>>>> c18973bd
 	}
 	return ctx.GetHeader("Accept")
 }
