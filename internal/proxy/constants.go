--- conflicted
+++ resolved
@@ -83,14 +83,12 @@
 	logFieldClientIP     = "client_ip"
 	logFieldStatus       = "status"
 	logFieldValue        = "value"
-<<<<<<< HEAD
-=======
 	logFieldError        = "error"
 	// logFieldParameter identifies the request parameter related to a log entry.
 	logFieldParameter = "parameter"
 	// logFieldID identifies the response identifier logged for traceability.
 	logFieldID = "id"
->>>>>>> 938defdb
+
 	// logFieldExpectedFingerprint identifies the fingerprint of the expected client key.
 	logFieldExpectedFingerprint = "expected_fingerprint"
 
